--- conflicted
+++ resolved
@@ -150,10 +150,6 @@
 .pytype/
 
 # Cython debug symbols
-<<<<<<< HEAD
-cython_debug/
-=======
 cython_debug/
 
-examples/data/
->>>>>>> 5972305f
+examples/data/